--- conflicted
+++ resolved
@@ -1,19 +1,14 @@
 use autograd_rs::Tape;
 
 fn main() {
-    // let t = Tape::new();
-    // let x = t.var(1.0);
-    // let y = t.var(-2.4);
-    // let z = x.sin() + x * y - y.pow_const(2.0);
+    let t = Tape::new();
+    let x = t.var(vec![1.0, 2.0, 3.0]);
+    let y = t.var(vec![1.0, -1.5, 3.2]);
+    let z = x.sin() + x * y - y.pow_const(2.0);
 
-<<<<<<< HEAD
-    // println!("z = {}", z.eval());
-=======
-    // println!("tape size = {}", t.len());
     println!("z = {}", z.eval());
->>>>>>> 4bf6d7d0
 
-    // let grad = z.grad();
-    // println!("dz/dx = {}", grad.wrt(x));
-    // println!("dz/dy = {}", grad.wrt(y));
+    let grad = z.grad();
+    println!("dz/dx = {}", grad.wrt(x));
+    println!("dz/dy = {}", grad.wrt(y));
 }